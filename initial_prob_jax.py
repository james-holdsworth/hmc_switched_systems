--- conflicted
+++ resolved
@@ -31,7 +31,7 @@
 
 # jax related imports
 import jax.numpy as jnp
-from jax import grad, jit, device_put, jacfwd, jacrev
+from jax import grad, jit, device_put
 from jax.ops import index, index_add, index_update
 from jax.config import config
 config.update("jax_enable_x64", True)           # run jax in 64 bit mode for accuracy
@@ -158,17 +158,7 @@
 
 # compile cost function
 cost_jit = jit(expectation_cost)
-<<<<<<< HEAD
-gradient = grad(cost_jit, argnums=0)    # get function to return gradients with respect to uc
-hessian = jacfwd(jacrev(cost_jit, argnums=0))
-
-def npgradient(x, *args): # need this wrapper for scipy.optimize.minimize (or do we?)
-    return 0+np.asarray(gradient(x, *args))  # adding 0 since 'L-BFGS-B' otherwise complains about contig. problems ...
-=======
 gradient = jit(grad(cost_jit, argnums=0))    # get compiled function to return gradients with respect to uc
->>>>>>> 400b1751
-
-
 
 # downsample the the HMC output since for illustration purposes we sampled > M
 ind = np.random.choice(len(a), M, replace=False)
@@ -183,11 +173,6 @@
 w = col_vec(q) * np.random.randn(M, N)  # uses the sampled stds
 
 ut = u[-1]      # control action that was just applied
-<<<<<<< HEAD
-# res = minimize(cost_jit, uc, jac=npgradient, hess=hessian, method='Newton-CG', args=(ut,xt,x_star,a,b,w,qc,rc))
-res = minimize(cost_jit, uc, jac=gradient, hess=hessian, method='Newton-CG', args=(ut,xt,x_star,a,b,w,qc,rc))
-
-=======
 
 # put everything we want to call onto the gpu
 args = (device_put(ut), device_put(xt), device_put(x_star), device_put(a),
@@ -201,7 +186,6 @@
     return np.array(gradient(device_put(uc), *args))
 
 res = minimize(np_cost_jit, uc, jac=np_gradient, bounds=bnds, args=(ut,xt,x_star,a,b,w,qc,rc))
->>>>>>> 400b1751
 # NOTE: the args command is the better way of dealing with extra inputs to cost and gradient functions
 print(res)
 uc = res.x
